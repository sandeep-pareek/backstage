/*
 * Copyright 2020 Spotify AB
 *
 * Licensed under the Apache License, Version 2.0 (the "License");
 * you may not use this file except in compliance with the License.
 * You may obtain a copy of the License at
 *
 *     http://www.apache.org/licenses/LICENSE-2.0
 *
 * Unless required by applicable law or agreed to in writing, software
 * distributed under the License is distributed on an "AS IS" BASIS,
 * WITHOUT WARRANTIES OR CONDITIONS OF ANY KIND, either express or implied.
 * See the License for the specific language governing permissions and
 * limitations under the License.
 */

/*
 * Hi!
 *
 * Note that this is an EXAMPLE Backstage backend. Please check the README.
 *
 * Happy hacking!
 */

import {
  createDatabase,
  createServiceBuilder,
  loadBackendConfig,
  getRootLogger,
  useHotMemoize,
} from '@backstage/backend-common';
import { ConfigReader, AppConfig } from '@backstage/config';
import healthcheck from './plugins/healthcheck';
import auth from './plugins/auth';
import catalog from './plugins/catalog';
import identity from './plugins/identity';
import rollbar from './plugins/rollbar';
import scaffolder from './plugins/scaffolder';
import sentry from './plugins/sentry';
import proxy from './plugins/proxy';
import techdocs from './plugins/techdocs';
import graphql from './plugins/graphql';
import app from './plugins/app';
import { PluginEnvironment } from './types';

function makeCreateEnv(loadedConfigs: AppConfig[]) {
  const config = ConfigReader.fromConfigs(loadedConfigs);

  return (plugin: string): PluginEnvironment => {
    const logger = getRootLogger().child({ type: 'plugin', plugin });
    const database = createDatabase(config.getConfig('backend.database'), {
      connection: {
        database: `backstage_plugin_${plugin}`,
      },
    });
    return { logger, database, config };
  };
}

async function main() {
  const configs = await loadBackendConfig();
  const configReader = ConfigReader.fromConfigs(configs);
  const createEnv = makeCreateEnv(configs);

  const healthcheckEnv = useHotMemoize(module, () => createEnv('healthcheck'));
  const catalogEnv = useHotMemoize(module, () => createEnv('catalog'));
  const scaffolderEnv = useHotMemoize(module, () => createEnv('scaffolder'));
  const authEnv = useHotMemoize(module, () => createEnv('auth'));
  const identityEnv = useHotMemoize(module, () => createEnv('identity'));
  const proxyEnv = useHotMemoize(module, () => createEnv('proxy'));
  const rollbarEnv = useHotMemoize(module, () => createEnv('rollbar'));
  const sentryEnv = useHotMemoize(module, () => createEnv('sentry'));
  const techdocsEnv = useHotMemoize(module, () => createEnv('techdocs'));
  const graphqlEnv = useHotMemoize(module, () => createEnv('graphql'));
  const appEnv = useHotMemoize(module, () => createEnv('app'));

  const service = createServiceBuilder(module)
    .loadConfig(configReader)
    .addRouter('', await healthcheck(healthcheckEnv))
    .addRouter('/catalog', await catalog(catalogEnv))
    .addRouter('/rollbar', await rollbar(rollbarEnv))
    .addRouter('/scaffolder', await scaffolder(scaffolderEnv))
    .addRouter('/sentry', await sentry(sentryEnv))
    .addRouter('/auth', await auth(authEnv))
    .addRouter('/identity', await identity(identityEnv))
    .addRouter('/techdocs', await techdocs(techdocsEnv))
<<<<<<< HEAD
    .addRouter('/proxy', await proxy(proxyEnv))
    .addRouter('/graphql', await graphql(graphqlEnv))
    .addRouter('', await app(appEnv));
=======
    .addRouter('/proxy', await proxy(proxyEnv, '/proxy'))
    .addRouter('/graphql', await graphql(graphqlEnv));
>>>>>>> 119e9001

  await service.start().catch(err => {
    console.log(err);
    process.exit(1);
  });
}

module.hot?.accept();
main().catch(error => {
  console.error('Backend failed to start up', error);
  process.exit(1);
});<|MERGE_RESOLUTION|>--- conflicted
+++ resolved
@@ -84,14 +84,9 @@
     .addRouter('/auth', await auth(authEnv))
     .addRouter('/identity', await identity(identityEnv))
     .addRouter('/techdocs', await techdocs(techdocsEnv))
-<<<<<<< HEAD
-    .addRouter('/proxy', await proxy(proxyEnv))
+    .addRouter('/proxy', await proxy(proxyEnv, '/proxy'))
     .addRouter('/graphql', await graphql(graphqlEnv))
     .addRouter('', await app(appEnv));
-=======
-    .addRouter('/proxy', await proxy(proxyEnv, '/proxy'))
-    .addRouter('/graphql', await graphql(graphqlEnv));
->>>>>>> 119e9001
 
   await service.start().catch(err => {
     console.log(err);
